--- conflicted
+++ resolved
@@ -1,9 +1,4 @@
-<<<<<<< HEAD
-title: Meeting
-slug: meeting-guide-sprint
-=======
 title: Meeting  
->>>>>>> bed6fcd4
 datetime: 2011-11-01 06:00:00
 category: events
 slug: meeting-haskell
