<!DOCTYPE html>
<html lang="en">

<<<<<<< HEAD
<head>
    <link rel="stylesheet" href="/style.css" type="text/css" />
    <link rel="icon" href="/images/linux-favicon.png" type="image/x-icon">
</head>

<body>

<div id="wrapper">
<header>
    <img src="/images/lug_penguin.gif" class="logo" />
    <h1>Linux Users Group</h1>
    <h2>Oregon State University</h2>
</header>
<nav>
    <ul>
        <li><a href="/">Home</a></li>
        <li><a href="/about/">About</a></li>
        <li><a href="/contact/">Contact</a></li>
        <li><a href="/guides/">Guides</a></li>
    </ul>
</nav>

<section>
    {% block content %}
    {% endblock %}
</section>

<footer>
    A wild LUG appears! Last updated {{ site.datetime.strftime("%c") }}. This site is powered by <a href="https://github.com/mythmon/wok">wok</a>.
</footer>

</div>

</body>
=======
    <head>
        <link rel="stylesheet" href="/stylesheets/base.css" type="text/css" />
        <link rel="stylesheet" href="/stylesheets/bootstrap-1.1.0.min.css" type="text/css" />
        <link rel="stylesheet" href="/stylesheets/sticky_footer.css" type="text/css" />
    </head>
    
    <body>
    
    <div id="wrap">
        <div class="container">

            <div id="header">
                <div class="row">
                    <div class="span2 columns">
                        <div id="logo">
                            <img src="/images/lug_penguin.gif"/>
                        </div>
                    </div>
                    <div class="span6 columns">
                        <h2>Linux Users Group</h2>
                        <h3>Oregon State University</h3>
                    </div>
                    
                    <div class="span8 columns">    
                        <div id="navigation">
                            <a href="/index.html"><span>Home</span></a></li>
                            <a href="/about/index.html"><span>About</span></a></li>
                            <a href="/contact/index.html"><span>Contact</span></a></li>
                            <a href="/guides/index.html"><span>Guides</span></a></li>
                        </div>
                    </div>
                    <br/>

                </div>
            </div>
            <hr/>
    
            <div id="main">   
               {% block content %}
               {% endblock %}
            </div>
    
        </div>
    </div>

    <div id="container">
       <div id="footer">
           <span>
                A wild LUG appears!<br/>
                Last updated {{ site.datetime.strftime("%c") }}<br/>
                This site is powered by <a href="https://github.com/mythmon/wok"><b>wok</b></a>
           </span>
       </div>
    </div>
    </body>
>>>>>>> 5067f026

</html><|MERGE_RESOLUTION|>--- conflicted
+++ resolved
@@ -1,50 +1,15 @@
 <!DOCTYPE html>
 <html lang="en">
 
-<<<<<<< HEAD
-<head>
-    <link rel="stylesheet" href="/style.css" type="text/css" />
-    <link rel="icon" href="/images/linux-favicon.png" type="image/x-icon">
-</head>
-
-<body>
-
-<div id="wrapper">
-<header>
-    <img src="/images/lug_penguin.gif" class="logo" />
-    <h1>Linux Users Group</h1>
-    <h2>Oregon State University</h2>
-</header>
-<nav>
-    <ul>
-        <li><a href="/">Home</a></li>
-        <li><a href="/about/">About</a></li>
-        <li><a href="/contact/">Contact</a></li>
-        <li><a href="/guides/">Guides</a></li>
-    </ul>
-</nav>
-
-<section>
-    {% block content %}
-    {% endblock %}
-</section>
-
-<footer>
-    A wild LUG appears! Last updated {{ site.datetime.strftime("%c") }}. This site is powered by <a href="https://github.com/mythmon/wok">wok</a>.
-</footer>
-
-</div>
-
-</body>
-=======
     <head>
         <link rel="stylesheet" href="/stylesheets/base.css" type="text/css" />
         <link rel="stylesheet" href="/stylesheets/bootstrap-1.1.0.min.css" type="text/css" />
         <link rel="stylesheet" href="/stylesheets/sticky_footer.css" type="text/css" />
+        <link rel="icon" href="/images/linux-favicon.png" type="image/x-icon">
     </head>
-    
+
     <body>
-    
+
     <div id="wrap">
         <div class="container">
 
@@ -59,8 +24,8 @@
                         <h2>Linux Users Group</h2>
                         <h3>Oregon State University</h3>
                     </div>
-                    
-                    <div class="span8 columns">    
+
+                    <div class="span8 columns">
                         <div id="navigation">
                             <a href="/index.html"><span>Home</span></a></li>
                             <a href="/about/index.html"><span>About</span></a></li>
@@ -73,12 +38,12 @@
                 </div>
             </div>
             <hr/>
-    
-            <div id="main">   
+
+            <div id="main">
                {% block content %}
                {% endblock %}
             </div>
-    
+
         </div>
     </div>
 
@@ -92,6 +57,5 @@
        </div>
     </div>
     </body>
->>>>>>> 5067f026
 
 </html>